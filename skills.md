--- conflicted
+++ resolved
@@ -89,8 +89,7 @@
 + And for those function less than 10 lines, declare them as inline can improve the efficiency. 
 + For those large objects, it is costly to copy. So it better to use reference.
 
-<<<<<<< HEAD
-## Decline the use of division
+## Avoid the use of division
 use a * b = c instead of a = c / b because computers are less efficient at division.
 
 ## unsigned int & int
@@ -174,10 +173,8 @@
 
 由此可见，unsigned int 会带来很多让人意想不到的麻烦，因此，最好的解决方案就是：
 
-#### 永远不要使用unsigned int这个数据类型！
-=======
-## Avoid the use of division
-use a * b = c instead of a = c / b because computers are less efficient at division.
+#### 尽量避免使用unsigned int这个数据类型！
+
 
 ## 使用nullptr
 
@@ -263,4 +260,3 @@
 ```
 这个程序的结果为：11ms，20ms
 由于行遍历的连续性，按行遍历可以快速找到下一个内存的指针，从而效率更高。
->>>>>>> b21004fa
