--- conflicted
+++ resolved
@@ -26,14 +26,6 @@
 - Advantage of file reading:
   1) File reading can be used in programs with a GUI.
   2) Files can be copied and modified easily.
-<<<<<<< HEAD
-  3) Files can handle larger argument sizes.
-  4) When reading large amounts of arguments(>= 10000), file reading is faster than command-line arguments.
-- Disadvantage of file reading:
-  1) File IO is more complex and slower than command arguments, with exceptions to handle.
-  2) Conventions(e.g. “a.out”) are required with file reading.
-  3) Not easy to know argument quantity.
-=======
   3) Files can provide a larger size of arguments.
   4) When reading large amounts of arguments(>= 10000), file reading are faster than command-line argument.
   5) Files can be saved, thus provide an easier way to analyse data. 
@@ -41,8 +33,6 @@
   1) File IO is more complex and slower than command arguments with exceptions to handle.
   2) Conventions(e.g. “a.out”) are required without command argument.
   3) Not easy to know argument amounts.
-  4) Some commands such as std::endl may cause the writing process to crash. 
->>>>>>> b43f8098
 - Advantage of command-line argument:
   - Makes the program easier to be called in command-line.
   - Makes the program callable in batch scripts for tasks like parameter sweeping (参数扫描, 以不同的参数运行同一个程序).
