# This page lists the useful C++ grammars, especially for C++11, C++14, C++17 and C++20.

## `decltype` in C++11

Just like its name "declared type", it is an operator that can check the declared type of an expression. 

Unlike `auto`, `decltype` can distinguish `const` varaible and reference. Besides, it won't execute the expression. It will just infer the type.

```cpp
int func();

int main()
{
    int var = 2;
    
    decltype(var) type1;  // type1 is int
    decltype(func()) type2;  // func is not defined, but decltype just analyze the type, won't execute the function

    return 0;
}
```

*Author* : Biru Yang    *Date*: 2020.6.24

***decltype***与我们在课上曾介绍过的关键字***auto***功能较为相似：**类型推断**。

*auto*可以让我们无需指定表达式的类型，直接用其值初始化新变量；

而**decltype**则可以让我们从表达式类型推断出变量类型，而具体初始化的值则可不指定/另外指定。

示例用法如下：

```c++
int function();
const float a = 4.0;
int B = 0, &refB = B, *ptrB = &B;

int main()
{
    int a = 20;
    
    /*用变量:temp_1为const float类型*/
    decltype(a) temp_1 = 4.0;
    
    /*用函数返回值：temp_2为int类型*/
    decltype(function()) temp_2;  //尽管function()并未定义，该程序同样可以运行，这与auto不同
    
    /*用引用：temp_3为引用*/
    decltype(refB) temp_3 = B;
    
    /*用指针：temp_4为int*的指针*/
    decltype(ptrB) temp_4;
    
    return 0;
}
```

**decltype**与**auto**在功能上类似，但具体使用时有以下几点不同：

> 1.  ***auto***忽略顶层***const***，***decltype***保留顶层***const***。
> 2.  对引用操作，***auto***推断出原有类型，***decltype***推断出引用。
> 3.  ***auto***推断时会实际执行，***decltype***只做分析。


## 条件分支语句初始化

*Author* : Biru Yang    *Date*: 2020.6.24


往常只能在 ***for*** 语句中进行变量初始化，如今可以在 ***if*** 和 ***switch*** 语句中进行初始化：

```c++
int main()
{
    int num = 2;
    if (int i = 0; i == num) { //if中初始化
        /*do something*/
    }
    switch (int k = 0; k) { //switch中初始化
        case 0: /*do something*/ break;
        default: /*do something else*/ break;
    }
}
```


## 聚合初始化

*Author* : Biru Yang    *Date*: 2020.6.24


可使用**嵌套的花括号**对**嵌套的结构体**进行初始化：

```C++
struct Struct1 {
    int a;
    double b;
}

struct Struct2 {
    char c;
    Struct1 s1;
}

int main()
{
    Struct1 st_1{10, 3.14};
    Struct2 st_2{'e',{0, 2.71}};  //嵌套花括号
}
```



### Reference :

+ [C++11新标准学习：decltype关键字](https://www.cnblogs.com/ghbjimmy/p/10636030.html)
+ [C++17新特性个人总结](https://blog.csdn.net/qq811299838/article/details/90371604)


## Concept

**Concepts** in C++ are an extension to templates feature. A concept, associated with a template, provides a constraint to the template, which limits the set of arguments that are accepted as template parameters.ii That is, A concept is a set of requirements that a set of related types) must fulfill to be used correctly in generic algorithm. Template instantiations which don’t follow corresponding concepts will lead to errors when compiling. So concepts feature simplifies compiler diagnostics for failed template instantiations.

```c++
1. concept ChannelConcept<typename T> : EqualityComparable<T>
2. {
3. typename value_type = T; // use channel_traits<T>::value_type to access it
4. where ChannelValueConcept<value_type>;
5. typename reference = T&; // use channel_traits<T>::reference to access it
6. typename pointer = T*; // use channel_traits<T>::pointer to access it
7. typename const_reference = const T&; // use channel_traits<T>::const_reference to acce ss it
8.
typename const_pointer = const T*; // use channel_traits<T>::const_pointer to access it
9. static const bool is_mutable; // use channel_traits<T>::is_mutable to access it
10.
11. static T min_value(); // use channel_traits<T>::min_value to access it
12. static T max_value(); // use channel_traits<T>::min_value to access it
13. };
14.
15. concept MutableChannelConcept<ChannelConcept T> : Swappable<T>, Assignable<T> {};
16.
17. concept ChannelValueConcept<ChannelConcept T> : Regular<T> {};
```

## "auto" in C++11

### auto的原理是根据变量后面的取值，来推测变量的类型
### 使用auto可以简化变量初始化

```C++
    std::vector<std::string> ve;
    std::vector<std::string>::iterator it = ve.begin();
    auto it1 = ve.begin();
```

此外，如果是可用迭代器的对象的话，还可以这样操作：

```C++
    int main() {
        vector<int> v;
        v.push_back(1);v.push_back(2);v.push_back(3);
        for(auto i:v) cout<<i<<" ";
        return 0;
    }
```

auto在这里替代的就是int

<<<<<<< HEAD
### 使用 auto 可以避开 private class name 的限制

 ```cpp
 class A{
   private:
     class B{
       private:
         int a;
         char b;
       public:
         B(int _a,char _b) : a(_a) , b(_b) {}
     };
   public:
     B getB(int _a = 0, char _b = '0'){
         return B{_a, _b};
     }
 };
 
 int main(){
     A A_var;
     // A::B B_var = A_var.getB(); // compile error!
     auto B_var = A_var.getB();
     return 0;
 }
 ```

### Argument Packs（参数包）

Have you wondered why printf can accept any number of parameters?

Actually, it isn't a quite complex grammar, and you can implement a `printf` by yourself in only 10 lines.

This grammar is called "argument packs", supported since C++11.

Let's see a example:

```cpp
#include <iostream>
 
void tprintf(const char* format) // base function
{
    std::cout << format;
}
 
template<typename T, typename... Targs>
void tprintf(const char* format, T value, Targs... Fargs) // recursive variadic function
{
    for ( ; *format != '\0'; format++ ) {
        if ( *format == '%' ) {
           std::cout << value;
           tprintf(format+1, Fargs...); // recursive call
           return;
        }
        std::cout << *format;
    }
}
 
int main()
{
    tprintf("% world% %\n","Hello",'!',123);
    return 0;
}
```

In short, we use `...xxx` to give a parameter pack in arguments, and we use `args...` to use it in somewhere.

The most comfortable way to "open" a parameter pack is to use a recursive function like above.
=======
## "nullptr" in C++11

为了区分NULL和0，C++11引入了空指针nullptr。nullptr的类型为std::nullptr_t而非指针或int，可以保证nullptr表示空指针而不是0。
在使用空指针时，应该尽量使用nullptr而不是NULL。
>>>>>>> 7f89b8d8
<|MERGE_RESOLUTION|>--- conflicted
+++ resolved
@@ -166,7 +166,6 @@
 
 auto在这里替代的就是int
 
-<<<<<<< HEAD
 ### 使用 auto 可以避开 private class name 的限制
 
  ```cpp
@@ -234,9 +233,8 @@
 In short, we use `...xxx` to give a parameter pack in arguments, and we use `args...` to use it in somewhere.
 
 The most comfortable way to "open" a parameter pack is to use a recursive function like above.
-=======
+
 ## "nullptr" in C++11
 
 为了区分NULL和0，C++11引入了空指针nullptr。nullptr的类型为std::nullptr_t而非指针或int，可以保证nullptr表示空指针而不是0。
-在使用空指针时，应该尽量使用nullptr而不是NULL。
->>>>>>> 7f89b8d8
+在使用空指针时，应该尽量使用nullptr而不是NULL。