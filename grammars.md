--- conflicted
+++ resolved
@@ -1,6 +1,5 @@
 # This page lists the useful C++ grammars, especially for C++11, C++14, C++17 and C++20.
 
-<<<<<<< HEAD
 ## 1. Concept
 
 **Concepts** in C++ are an extension to templates feature. A concept, associated with a template, provides a constraint to the template, which limits the set of arguments that are accepted as template parameters.ii That is, A concept is a set of requirements that a set of related types) must fulfill to be used correctly in generic algorithm. Template instantiations which don’t follow corresponding concepts will lead to errors when compiling. So concepts feature simplifies compiler diagnostics for failed template instantiations.
@@ -25,8 +24,8 @@
 16.
 17. concept ChannelValueConcept<ChannelConcept T> : Regular<T> {};
 ```
-=======
-## "auto" in C++11
+
+## 2. "auto" in C++11
 
 ## auto的原理是根据变量后面的取值，来推测变量的类型
 ## 使用auto可以简化变量初始化
@@ -48,5 +47,4 @@
     }
 ```
 
-auto在这里替代的就是int
->>>>>>> f37c68ca
+auto在这里替代的就是int