# This page lists the useful C++ grammars, especially for C++11, C++14, C++17 and C++20.

<<<<<<< HEAD
*Author* : Biru Yang    *Date*: 2020.6.24



## 1. 关键字：decltype

***decltype***与我们在课上曾介绍过的关键字***auto***功能较为相似：**类型推断**。

*auto*可以让我们无需指定表达式的类型，直接用其值初始化新变量；

而**decltype**则可以让我们从表达式类型推断出变量类型，而具体初始化的值则可不指定/另外指定。

示例用法如下：

```c++
int function();
const float a = 4.0;
int B = 0, &refB = B, *ptrB = &B;

int main()
{
    int a = 20;
    
    /*用变量:temp_1为const float类型*/
    decltype(a) temp_1 = 4.0;
    
    /*用函数返回值：temp_2为int类型*/
    decltype(function()) temp_2;  //尽管function()并未定义，该程序同样可以运行，这与auto不同
    
    /*用引用：temp_3为引用*/
    decltype(refB) temp_3 = B;
    
    /*用指针：temp_4为int*的指针*/
    decltype(ptrB) temp_4;
    
    return 0;
}
```

**decltype**与**auto**在功能上类似，但具体使用时有以下几点不同：

> 1.  ***auto***忽略顶层***const***，***decltype***保留顶层***const***。
> 2.  对引用操作，***auto***推断出原有类型，***decltype***推断出引用。
> 3.  ***auto***推断时会实际执行，***decltype***只做分析。




## 2. 条件分支语句初始化

往常只能在 ***for*** 语句中进行变量初始化，如今可以在 ***if*** 和 ***switch*** 语句中进行初始化：

```c++
int main()
{
    int num = 2;
    if (int i = 0; i == num) { //if中初始化
        /*do something*/
    }
    switch (int k = 0; k) { //switch中初始化
        case 0: /*do something*/ break;
        default: /*do something else*/ break;
    }
}
```



## 3. 聚合初始化

可使用**嵌套的花括号**对**嵌套的结构体**进行初始化：

```C++
struct Struct1 {
    int a;
    double b;
}

struct Struct2 {
    char c;
    Struct1 s1;
}

int main()
{
    Struct1 st_1{10, 3.14};
    Struct2 st_2{'e',{0, 2.71}};  //嵌套花括号
}
```



### Reference :

+ [C++11新标准学习：decltype关键字](https://www.cnblogs.com/ghbjimmy/p/10636030.html)
+ [C++17新特性个人总结](https://blog.csdn.net/qq811299838/article/details/90371604)
=======
## 1. Concept

**Concepts** in C++ are an extension to templates feature. A concept, associated with a template, provides a constraint to the template, which limits the set of arguments that are accepted as template parameters.ii That is, A concept is a set of requirements that a set of related types) must fulfill to be used correctly in generic algorithm. Template instantiations which don’t follow corresponding concepts will lead to errors when compiling. So concepts feature simplifies compiler diagnostics for failed template instantiations.

```c++
1. concept ChannelConcept<typename T> : EqualityComparable<T>
2. {
3. typename value_type = T; // use channel_traits<T>::value_type to access it
4. where ChannelValueConcept<value_type>;
5. typename reference = T&; // use channel_traits<T>::reference to access it
6. typename pointer = T*; // use channel_traits<T>::pointer to access it
7. typename const_reference = const T&; // use channel_traits<T>::const_reference to acce ss it
8.
typename const_pointer = const T*; // use channel_traits<T>::const_pointer to access it
9. static const bool is_mutable; // use channel_traits<T>::is_mutable to access it
10.
11. static T min_value(); // use channel_traits<T>::min_value to access it
12. static T max_value(); // use channel_traits<T>::min_value to access it
13. };
14.
15. concept MutableChannelConcept<ChannelConcept T> : Swappable<T>, Assignable<T> {};
16.
17. concept ChannelValueConcept<ChannelConcept T> : Regular<T> {};
```

## 2. "auto" in C++11

## auto的原理是根据变量后面的取值，来推测变量的类型
## 使用auto可以简化变量初始化

```C++
    std::vector<std::string> ve;
    std::vector<std::string>::iterator it = ve.begin();
    auto it1 = ve.begin();
```

此外，如果是可用迭代器的对象的话，还可以这样操作：

```C++
    int main() {
        vector<int> v;
        v.push_back(1);v.push_back(2);v.push_back(3);
        for(auto i:v) cout<<i<<" ";
        return 0;
    }
```

auto在这里替代的就是int
>>>>>>> 93a878d9
<|MERGE_RESOLUTION|>--- conflicted
+++ resolved
@@ -1,11 +1,9 @@
 # This page lists the useful C++ grammars, especially for C++11, C++14, C++17 and C++20.
 
-<<<<<<< HEAD
+
+## 关键字：decltype
+
 *Author* : Biru Yang    *Date*: 2020.6.24
-
-
-
-## 1. 关键字：decltype
 
 ***decltype***与我们在课上曾介绍过的关键字***auto***功能较为相似：**类型推断**。
 
@@ -47,9 +45,10 @@
 > 3.  ***auto***推断时会实际执行，***decltype***只做分析。
 
 
+## 条件分支语句初始化
 
+*Author* : Biru Yang    *Date*: 2020.6.24
 
-## 2. 条件分支语句初始化
 
 往常只能在 ***for*** 语句中进行变量初始化，如今可以在 ***if*** 和 ***switch*** 语句中进行初始化：
 
@@ -68,8 +67,10 @@
 ```
 
 
+## 聚合初始化
 
-## 3. 聚合初始化
+*Author* : Biru Yang    *Date*: 2020.6.24
+
 
 可使用**嵌套的花括号**对**嵌套的结构体**进行初始化：
 
@@ -97,8 +98,9 @@
 
 + [C++11新标准学习：decltype关键字](https://www.cnblogs.com/ghbjimmy/p/10636030.html)
 + [C++17新特性个人总结](https://blog.csdn.net/qq811299838/article/details/90371604)
-=======
-## 1. Concept
+
+
+## Concept
 
 **Concepts** in C++ are an extension to templates feature. A concept, associated with a template, provides a constraint to the template, which limits the set of arguments that are accepted as template parameters.ii That is, A concept is a set of requirements that a set of related types) must fulfill to be used correctly in generic algorithm. Template instantiations which don’t follow corresponding concepts will lead to errors when compiling. So concepts feature simplifies compiler diagnostics for failed template instantiations.
 
@@ -123,7 +125,7 @@
 17. concept ChannelValueConcept<ChannelConcept T> : Regular<T> {};
 ```
 
-## 2. "auto" in C++11
+## "auto" in C++11
 
 ## auto的原理是根据变量后面的取值，来推测变量的类型
 ## 使用auto可以简化变量初始化
@@ -145,5 +147,4 @@
     }
 ```
 
-auto在这里替代的就是int
->>>>>>> 93a878d9
+auto在这里替代的就是int