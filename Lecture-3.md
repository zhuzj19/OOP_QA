# Lecture 3
## Scope
#### 1. What is the scopes of a, b, c and d?
<<<<<<< HEAD
	int a;
	int f ()
	{
    	static int c;
    	int b;
    	{int d; }
	}
	int main ()
	{
    	f ();
	}



- a是全局变量，作用域是所有编译单元（包括定义它的文件和所有声明了它的文件）；
- b是函数中的栈变量，作用域只限于函数内部，在函数定义的反括号之后结束作用；
- c是static静态变量，在静态内存区分配内存，在函数内部声明定义,只初始化一次，作用域在函数内，但生命周期直到程序结束；
- d的作用域比函数作用域更小，是只限于函数内部的括号里。
=======
>>>>>>> e7ef781a

```cpp
int a;
int f ()
{
	static int c;
	int b;
	{int d; }
}
int main ()
{
	f ();
}
```

- `a`是全局变量，作用域是整个编译单元范围内；
- `b`是函数中的栈变量，作用域只限于函数内部，在函数定义的反括号之后结束作用；
- `c`是`static`静态变量，在静态内存区分配内存，虽然在函数内部声明定义，但是作用域是全局的；
- `d`的作用域比函数作用域更小，是只限于函数内部的括号里。

#### 2. What is the scopes of objects of O?

```cpp
struct O
{
	int i;
};
O f(O o)
{
	return o;
}
const O& g(O o)
{
	return std::move(o);
}
O h(const O& o)
{
	return o;
}
```

- `O` as `f` parameter: in function `f`.
- `O` as `f` return value: in the expression including `f`.
- `O` as `g` parameter and `g` return value: in the expression including `g`.
- `O` as `h` parameter and `h` return value: in the expression including `h`.

##	Constructor and destructor
#### 3. Is it necessary to declare destructors（析构函数） as public members? What about constructors（构造函数）?

- 析构函数: 不是. 构造函数: 不是.
- 原因：
  - 如果你不想让外面的用户直接构造一个类（假设这个类的名字为`A`）的对象，而希望用户只能构造这个类`A`的子类，那你就可以将类`A`的构造函数/析构函数声明为`protected`。
  - 如果将构造函数/析构函数声明为`private`，那只能这个类的“内部”的函数才能构造这个类的对象：
	```cpp
	#include <iostream>
	using namespace std;

	class A
	{
	private:
		A(): data(10) { cout << "A" << endl; }
		~A() { cout << "~A" << endl; }
	public:
		static A& Instance()
		{
			static A a;
			return a;
		}
		void Print()
		{
			cout << data << endl;
		}
	private:
		int data;
	};
	int main(int argc, char** argv)
	{
		A& ra = A::Instance();
		ra.Print();
	}
	```
  - 当我们规定类只能在堆上分配内存时，就可以将析构函数声明为私有的：
	```cpp
	class alloc
	{
	public:
		alloc():
	　  destroy(){ delete this;} 　
	private:
		~alloc();
	};
	```

#### 4. When does copy constructors and move constructors get called?

- Copy constructor is usually called when:
  - New objects are being defined by an existing object of the same class
  - Function parameter or function return value is an object passed by value

- Move constructor is usually called when:
  - New objects are being defined by an rvalue reference(an object that is about to be destroyed)
  - Function parameter or function return value is an rvalue reference(an object that is about to be destroyed)

#### 5. What are the benefits of constructors and destructors? Try to declare a class with constructors and destructor.

- 构造函数和析构函数，一方面是可以为`private`的部分提供初始值，以免无法访问造成不便；另一方面是保证安全性，通过构造函数来强制或者叫做提示使用者该类的初始化数据类型，而不会造成错误的初始化赋值，同时析构函数也可以很好的防止出现memory leak，下面是一个例子：

```cpp
class A
{
	int* x;
	A()
	{
		x = new int;
		*x = 0;
	}
	~A()
	{
		if (x) delete x;
	}
}
```

#### 6. Is it possible to call constructor and destructor explicitly? It is necessary?

- It is possible to call constructor and destructor explicitly. For An instance `a1` of a class `A`, we can use `a1.A::A()` to call constructor explicitly, and we can use `a1.A::~A()` to call destructor explicitly.
- It is not necessary to call constructor explicitly. If space is dynamically allocated in the constructor, it is shown that calling constructor explicitly will cause a memory leak.
- It is not necessary to call destructor explicitly. If we call destructor explicitly, it may cause the same memory to be released many times which has potential to cause errors.

#### 7. Specify which constructor will get called for each statement.

- `constructor ();`
- `constructor (int);`

```cpp
constructor a;
constructor b(5);
constructor *c = new constructor;
constructor *d = new constructor (5);
constructor e[5] = {};
constructor f[5] = {(1), (2)};
```

because numbers are default int type:  
a)	`constructor ();`  
b)	`constructor (int);`  
c)	`constructor ();`  
d)	`constructor (int);`  
e)	`constructor ();`  
f)	`constructor (int);` for the first two and `constructor();` for the last three.

#### 8. How to define an object on stack（栈）? What about heap? What will happen if you define oversize object exceed your system’s limit?

- To define an object on stack, directly use its type name to define it.
- To define an object in heap, use pointer and new to define it.
- It will cause stackoverflow error.

Generally, when an object is initialized without the use of `new`/`delete` (like `myObj object(15, “hello”, 5);`), the object is placed on the stack and will be destroyed when its scope ends. If we use `new`/`delete`, (like `myObj* object = new myObj(15, “hello”, 5);`), the object will usually be stored on the heap while the pointer is most likely stored on stack.  
However, this is dependent on a couple of things, for example whether the `new()` operator for `myObj` is overridden or not. If we exceed the system’s limits we might experience stack overflow which can cause the program to crash.

#### 9. What is the difference between the stack and the heap(堆)?

- Stack:
  - Limited size of several kilobytes to megabytes depending on the system and compiler settings.
  - Store local variables in functions
  - Stack overflow may occur for large array varibles and deep recursive functions
- Heap:
  - The size of heap is much larger than stack.
  - Heap is used for dynamic memory allocations.

#### 10. Do we need to free memory of stack or heap? How to verify that?

- We do not need to free memory of stack, which will be freed automatically when the end of the object’s life scope is met.
- We need to free memory of heap, otherwise the memory of heap will be leaked, increasing the memory burden.
- In C++ language, memory allocated by pointers and the keyword new is memory of heap, otherwise it is memory of stack.

#### 11. It is necessary to apply destructor? Explain the reason.

- Not always. because some objects without using heap memories will be automatically freed by the compiler.

#### 12. Is the code below work fine? Explain the reason. How to fix the problem?

```cpp
struct O
{
	int i;
	O (int i) {}
};
int main ()
{
	O* o = new O[5];
}
```

No. It doesn’t define the default constructor. 

To fix this problem, we can:
1. give the constructor a default Argument: `O (int i=0) {};`
2. Or just overload a constructor: `O (){};`

#### 13. How to use constructor initializer list? 

- Have a look at this example below:

```cpp
class A
{
	int num1,num2;
	A(int _num1,int _num2) : num1(_num1), num2(_num2) {}
};
```

#### 14. When do we have to use constructor initializer list?

- For const varibles.
- For reference varibles.
- For class varibles that don't have a default constructor. See below:

```cpp
struct Base
{
	int num;
	Base(int _num) : num(_num) {}
};

class A
{
	int num;
	Base b;
	A(int k) : num(k), b(k) {}
};
```


#### 15. When should we use the keyword `explicit` and Why?

- To forbid the **implicit type conversion**, we will use keyword `explicit`.

  If the bug of **implicit type conversion** happens, it is difficult to discover. So we should use it when we complete the constructor.

  The conversion will happen when the constructor has only one parameter or has n parameters with n-1 default values.

- an example:

  ```cpp
  #include <cstdio>
  
  class Demo{
  	public:
  		Demo(){}
  		Demo(int a,int b = 10,double c = 1.6): value1(a), value2(b){};
  	private:
  		int value1, value2;
  };
  
  int main(){
  	Demo obj = 1.2;//works if no explicit keyword, error if explicit is used
  }
  ```<|MERGE_RESOLUTION|>--- conflicted
+++ resolved
@@ -1,7 +1,6 @@
 # Lecture 3
 ## Scope
 #### 1. What is the scopes of a, b, c and d?
-<<<<<<< HEAD
 	int a;
 	int f ()
 	{
@@ -13,15 +12,11 @@
 	{
     	f ();
 	}
-
-
 
 - a是全局变量，作用域是所有编译单元（包括定义它的文件和所有声明了它的文件）；
 - b是函数中的栈变量，作用域只限于函数内部，在函数定义的反括号之后结束作用；
 - c是static静态变量，在静态内存区分配内存，在函数内部声明定义,只初始化一次，作用域在函数内，但生命周期直到程序结束；
 - d的作用域比函数作用域更小，是只限于函数内部的括号里。
-=======
->>>>>>> e7ef781a
 
 ```cpp
 int a;
