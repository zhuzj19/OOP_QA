# Lecture 3
## Scope
#### 1. What is the scopes of a, b, c and d?
	int a;
	int f ()
	{
		static int c;
		int b;
		{int d; }
	}
	int main ()
	{
		f ();
	}

- a是全局变量，作用域是所有编译单元（包括定义它的文件和所有声明了它的文件）；
- b是函数中的栈变量，作用域只限于函数内部，在函数定义的反括号之后结束作用；
- c是static静态变量，在静态内存区分配内存，在函数内部声明定义,只初始化一次，作用域在函数内，但生命周期直到程序结束；
- d的作用域比函数作用域更小，是只限于函数内部的括号里。

```cpp
int a;
int f ()
{
	static int c;
	int b;
	{int d; }
}
int main ()
{
	f ();
}
```

- `a`是全局变量，作用域是整个编译单元范围内；
- `b`是函数中的栈变量，作用域只限于函数内部，在函数定义的反括号之后结束作用；
- `c`是`static`静态变量，在静态内存区分配内存，虽然在函数内部声明定义，但是作用域是全局的；
- `d`的作用域比函数作用域更小，是只限于函数内部的括号里。

#### 2. What is the scopes of objects of O?

```cpp
struct O
{
	int i;
};
O f(O o)
{
	return o;
}
const O& g(O o)
{
	return std::move(o);
}
O h(const O& o)
{
	return o;
}
```

- `O` as `f` parameter: in function `f`.
- `O` as `f` return value: in the expression including `f`.
- `O` as `g` parameter and `g` return value: in the expression including `g`.
- `O` as `h` parameter and `h` return value: in the expression including `h`.

##	Constructor and destructor
#### 3. Is it necessary to declare destructors（析构函数） as public members? What about constructors（构造函数）?

- 析构函数: 不是. 构造函数: 不是.
- 原因：
  - 如果你不想让外面的用户直接构造一个类（假设这个类的名字为`A`）的对象，而希望用户只能构造这个类`A`的子类，那你就可以将类`A`的构造函数/析构函数声明为`protected`/`private`。
  - 如果将构造函数/析构函数声明为`private`，则类的使用者无法构造和这个类的对象，单件设计模式由此而来：

```cpp
		    \#include <iostream>
		    using namespace std;
		    
		    class A
		    {
		    private:
		        A(): data(10) { cout << "A" << endl; }
		        ~A() { cout << "~A" << endl; }
		    public:
		        static A& Instance()
		        {
		            static A a;
		            return a;
		        }
		        void Print()
		        {
		            cout << data << endl;
		        }
		    private:
		        int data;
		    };
		    int main(int argc, char** argv)
		    {
		        A& ra = A::Instance();
		        ra.Print();
		    }
	```

#### 4. When does copy constructors and move constructors get called?

- Copy constructor is usually called when:
  - New objects are being defined by an existing object of the same class
  - Function parameter or function return value is an object passed by value

- Move constructor is usually called when:
  - New objects are being defined by an rvalue reference(an object that is about to be destroyed)
  - Function parameter or function return value is an rvalue reference(an object that is about to be destroyed)

#### 5. What are the benefits of constructors and destructors? Try to declare a class with constructors and destructor.

- 构造函数和析构函数，一方面是可以为`private`的部分提供初始值，以免无法访问造成不便；另一方面是保证安全性，通过构造函数来强制或者叫做提示使用者该类的初始化数据类型，而不会造成错误的初始化赋值，同时析构函数也可以很好的防止出现memory leak，下面是一个例子：

```cpp
class A
{
	int* x;
	A()
	{
		x = new int;
		*x = 0;
	}
	~A()
	{
		if (x) delete x;
	}
}
```

#### 6. Is it possible to call constructor and destructor explicitly? It is necessary?

- It is possible to call constructor and destructor explicitly. For An instance `a1` of a class `A`, we can use `a1.A::A()` to call constructor explicitly, and we can use `a1.A::~A()` to call destructor explicitly.
- It is not necessary to call constructor explicitly. If space is dynamically allocated in the constructor, it is shown that calling constructor explicitly will cause a memory leak.
- It is not necessary to call destructor explicitly. If we call destructor explicitly, it may cause the same memory to be released many times which has potential to cause errors.

#### 7. Specify which constructor will get called for each statement.

- `constructor ();`
- `constructor (int);`

```cpp
constructor a;
constructor b(5);
constructor *c = new constructor;
constructor *d = new constructor (5);
constructor e[5] = {};
constructor f[5] = {(1), (2)};
```

because numbers are default int type:  
a)	`constructor ();`  
b)	`constructor (int);`  
c)	`constructor ();`  
d)	`constructor (int);`  
e)	`constructor ();`  
f)	`constructor (int);` for the first two and `constructor();` for the last three.

#### 8. How to define an object on stack（栈）? What about heap? What will happen if you define oversize object exceed your system’s limit?

- To define an object on stack, directly use its type name to define it.
- To define an object in heap, use pointer and new to define it.
- It will cause stackoverflow error.

Generally, when an object is initialized without the use of `new`/`delete` (like `myObj object(15, “hello”, 5);`), the object is placed on the stack and will be destroyed when its scope ends. If we use `new`/`delete`, (like `myObj* object = new myObj(15, “hello”, 5);`), the object will usually be stored on the heap while the pointer is most likely stored on stack.  
However, this is dependent on a couple of things, for example whether the `new()` operator for `myObj` is overridden or not. If we exceed the system’s limits we might experience stack overflow which can cause the program to crash.

#### 9. What is the difference between the stack and the heap(堆)?

- Stack:
  - Limited size of several kilobytes to megabytes depending on the system and compiler settings.
  - Store local variables in functions
  - Stack overflow may occur for large array varibles and deep recursive functions
- Heap:
  - The size of heap is much larger than stack.
  - Heap is used for dynamic memory allocations.

#### 10. Do we need to free memory of stack or heap? How to verify that?

- We do not need to free memory of stack, which will be freed automatically when the end of the object’s life scope is met.
- We need to free memory of heap, otherwise the memory of heap will be leaked, increasing the memory burden.
- In C++ language, memory allocated by pointers and the keyword new is memory of heap, otherwise it is memory of stack.

#### 11. It is necessary to apply destructor? Explain the reason.

- Not always. because some objects without using heap memories will be automatically freed by the compiler.

#### 12. Is the code below work fine? Explain the reason. How to fix the problem?

```cpp
struct O
{
	int i;
	O (int i) {}
};
int main ()
{
	O* o = new O[5];
}
```

No. It doesn’t define the default constructor. 

To fix this problem, we can:
1. give the constructor a default Argument: `O (int i=0) {};`
2. Or just overload a constructor: `O (){};`

#### 13. How to use constructor initializer list? 

- Have a look at this example below:

```cpp
class A
{
	int num1,num2;
	A(int _num1,int _num2) : num1(_num1), num2(_num2) {}
};
```

#### 14. When do we have to use constructor initializer list?

- For const varibles.
- For reference varibles.
- For class varibles that don't have a default constructor. See below:

<<<<<<< HEAD
	struct Base
	{
		int num;
		Base(int _num) : num(_num) {}
	};

	class A
	{
		int num;
		Base b;
		A(int k) : num(k), b(k) {}
	};
##	Explicit
#### 15. Can keyword *explicit* forbid implicit type conversion for multi-parameter constuctor?

	class Tree
	{
		int height_{0}, weight_{0};
	public:
		explicit Tree(int h, int w) : height_{h}, weight_{w} {}
	};
	void foo(Tree t) {}
	int main() {
		foo({1, 2});
	}
	
- In C++03, it compiles successfully, without forbidding implicit type conversion for multi-parameter constuctor.
- In C++11 and later version, it cannot compile, showing "error: converting to 'Tree' from initializer list would use explicit constructor 'Tree::Tree(int, int)', which implies keyword *explicit* works.
=======
```cpp
struct Base
{
	int num;
	Base(int _num) : num(_num) {}
};

class A
{
	int num;
	Base b;
	A(int k) : num(k), b(k) {}
};
```

#### 15. When should we use the keyword `explicit` and Why?

- To forbid the **implicit type conversion**, we will use keyword `explicit`.

  If the bug of **implicit type conversion** happens, it is difficult to discover. So we should use it when we complete the constructor.

  The conversion will happen when the constructor has only one parameter or has n parameters with n-1 default values.

- an example:

  ```cpp
  #include <cstdio>
  
  class Demo{
  	public:
  		Demo(){}
  		Demo(int a,int b = 10,double c = 1.6): value1(a), value2(b){};
  	private:
  		int value1, value2;
  };
  
  int main(){
  	Demo obj = 1.2;//works if no explicit keyword, error if explicit is used
  }
  ```
>>>>>>> 53c01ae7
<|MERGE_RESOLUTION|>--- conflicted
+++ resolved
@@ -225,7 +225,7 @@
 - For reference varibles.
 - For class varibles that don't have a default constructor. See below:
 
-<<<<<<< HEAD
+  ```cpp
 	struct Base
 	{
 		int num;
@@ -238,9 +238,12 @@
 		Base b;
 		A(int k) : num(k), b(k) {}
 	};
+  ```
+
 ##	Explicit
 #### 15. Can keyword *explicit* forbid implicit type conversion for multi-parameter constuctor?
 
+  ```cpp
 	class Tree
 	{
 		int height_{0}, weight_{0};
@@ -251,48 +254,7 @@
 	int main() {
 		foo({1, 2});
 	}
+  ```
 	
 - In C++03, it compiles successfully, without forbidding implicit type conversion for multi-parameter constuctor.
-- In C++11 and later version, it cannot compile, showing "error: converting to 'Tree' from initializer list would use explicit constructor 'Tree::Tree(int, int)', which implies keyword *explicit* works.
-=======
-```cpp
-struct Base
-{
-	int num;
-	Base(int _num) : num(_num) {}
-};
-
-class A
-{
-	int num;
-	Base b;
-	A(int k) : num(k), b(k) {}
-};
-```
-
-#### 15. When should we use the keyword `explicit` and Why?
-
-- To forbid the **implicit type conversion**, we will use keyword `explicit`.
-
-  If the bug of **implicit type conversion** happens, it is difficult to discover. So we should use it when we complete the constructor.
-
-  The conversion will happen when the constructor has only one parameter or has n parameters with n-1 default values.
-
-- an example:
-
-  ```cpp
-  #include <cstdio>
-  
-  class Demo{
-  	public:
-  		Demo(){}
-  		Demo(int a,int b = 10,double c = 1.6): value1(a), value2(b){};
-  	private:
-  		int value1, value2;
-  };
-  
-  int main(){
-  	Demo obj = 1.2;//works if no explicit keyword, error if explicit is used
-  }
-  ```
->>>>>>> 53c01ae7
+- In C++11 and later version, it cannot compile, showing "error: converting to 'Tree' from initializer list would use explicit constructor 'Tree::Tree(int, int)', which implies keyword *explicit* works.