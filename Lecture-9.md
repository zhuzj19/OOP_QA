# Lecture 9
##	Virtual function (虚函数)
#### 1.	Please give an example to explain polymorphism (多态性).

```cpp
#include <iostream>
using namespace std;

enum note { middleC, Csharp, Eflat };
/**
	* The base class.
	* It declared a virtual function.
	*/
class Instrument {
public:
	virtual void play(note) const{ cout<< "Instrument::play" <<endl; }
};

/**
	* The derived class.
	* It overloaded the virtual function in the base class, so it has polymorphic behaviour.
	*/
class Wind : public Instrument {
public:
	void play(note) const{ cout<< "Wind::play" <<endl; }
};

/**
	* Use reference to display polymorphism.
	*/
void tune(Instrument &i) {
	i.play(middleC);
}

int main() {
	Wind flute;
	tune(flute); // Upcasting
}
```

The output is "`Wind::play`".

#### 2. Is it necessary to redefine a virtual function in derived class (派生类)? And is the keyword virtual necessary in redefining the virtual function in derived class?

- No. If the base class is virtual, the derived class will automatically becomes virtual, whether it is needed to place the virtual keyword is case-dependent.
- The keyword virtual is not necessary. When one wants the virtual function to be further "modified", he or she should keep the keyword. While on the other hand, if the virtual function is not intended to be extensible, he or she should remove that keyword.

#### 3. What is the meaning of keyword final? What problem will be caused without it? Please give an example showing a typical situation that keyword final is necessary.

- the derived class can't overload the virtual function, and it can avoid a class to be inherited.
- Problem will occur when user overload a function improperly. When we don't want a class or virtual function be inherited or overloaded, we should use `final`.
- Example: class B inherits from class A, and class C inherits from B. function F() is a virtual function in A and is overridden in B, while it is not expected to be overridden in B's child classes. Then we should use `final` for function F() in B for better safety.

```cpp
class A {
public:
	virtual void F() { cout << "A::F()" << endl; }
};

class B : public A {
public:
	virtual void F() final { cout << "B::F()" << endl; }
};

class C : public B {
public:
	//void F() { cout << "C::F()" << endl; }
	//Cause compile error.
	//[Error] overriding final function 'virtual void B::F()'
};
```

#### 4. What is the meaning of keyword override? What problem will be caused without it? Please give an example of a typical situation that keyword override is necessary.

- Keyword overide asks the compiler to check whether the function is correctly overided.(which means hide the original function in the base class)
- When we require polymorphism, override is necessary to tell others that we have overridden the virtual function in the base class.
<<<<<<< HEAD

```cpp
class Man {
public:
	virtual void speak() { cout << "I am a man." << endl; }
}

class Genius {
public:
	void speak() override { cout << "I am a genius." << endl; }
}
=======
- When the definition of the base class function is changed or there is some mistake in the definition of the derived class so that there is no overriding, keyword override helps us to check.
<code>

	class Man {
	public:
	  virtual void speak() { cout << "I am a man." << endl; }
	};

	class Genius : public Man {
	public:
	  void speak(int a = 0) override { cout << "I am a genius." << endl; } 
	  //Compile error.
	  //error: ‘void Genius::speak(int)’ marked ‘override’, but does not override
	};
>>>>>>> f5cb689b

void foo(Man& m) {
	m.speak();
}
```

##	Late binding (后期绑定)
#### 5. Please explain the difference between early binding and late binding.

- Early binding: binding is performed during compilation before the program runs. General functions use early binging.
- Late binding: binding occurs during runtime, according to the original type of the object. Late binding is enabled by virtual function, by declaring functions as virtual in base class. VPTR makes late binding possible (which is also the reason why a polymorphic class uses more storage than class with same member variables but no virtual funtion).

#### 6. What kind of functions are bond with early binding? And what functions are bond with late binding?

- Non-virtual functions are bond with early binding.
- virtual functions (including normal member functions and destructors) are late bond because of the need of run-time polymorphism. (the behaviour of the class can only be determined during runtime)

#### 7. Does late binding work for objects? How about pointers and references?

- It doesn't work for objects, because one kind of objects have the same VPTR. But it work for pointers and references.

##	VTABLE (虚函数表) and VPTR (虚函数指针)
#### 8. What are VTABLE and VPTR? Where are they stored in?

- VTABLE: a table for each class to store the addresses of virtual functions.
- VPTR: each class with virtual functions and each object of the class contain a pointer pointing to VTABLE.
- VTABLE is built in the memory grobal data area, and VPTR is stored in each object.

#### 9. How do VTABLE and VPTR enable polymorphism?

- For virtual function call (虚函数调用) by base-class pointer, the compiler inserts code to get VPTR and find the function address in VTABLE.
- During compilation (编译期间): the compiler determines the contents of the VTABLE.
- During runtime (运行期间): VTABLE is built in the memory, and VPTR is stored in each object

##	Pure virtual function (纯虚函数) and abstract class (抽象类)
#### 10. Why pure virtual functions (纯虚函数) are necessary in some cases? Please give an example of pure virtual function.

- Some classes serve as APIs and are not implemented (and hence should not be constructed directly). So it is good to declare these classes' member functions "pure" to make the compiler recognize that the class is abstract.
- Here's an example:

```cpp
class FileHandle {
public:
	void set_name();
	virtual void get_data() = 0;	//pure virtual function
};
```

#### 11. What is an abstract class?

- A class with at least one pure virtual function. It can provide a kind of common solutions (interfaces) to some classes. It can make interfaces cleaner and "ask" its derived classes to define these pure virtual functions.

#### 12. Please explain the purpose and advantages of abstract class.

- Purpose:
  - Only provide interfaces for derived classes, prepared for upcasting, program to the interface.
- Advantages:
  - Avoid object slicing: ensure that only pointers and references can be upcasted; provide interfaces for derived classes, prepared for upcasting, program to the interface.
  - Easy for code reuse.Easy for incremental development.


#### 13. Can pure virtual function have function body? What is the purpose to provide a function body for a pure virtual function?

- Yes, it can.
- Providing a function body for pure virtual function can reuse these code, which is good for programming.
- The most common use of pure virtual function body is the pure virtual destructor. By declaring destructor as pure virtual, we can create an abstract class while define most of its behaviour. But at the same time, destructor must have a function body (C++ standard requires). This provide a way to create an abstract class at a relatively low cost.

#### 14. Please give an example where a derived class of an abstract class is still an abstract class.

```cpp
//Example:
class FileHandle {
public:
	void set_name();
	virtual void get_data() =0;
	virtual void process() = 0;
};

class RemoteFileHandle: public FileHandle {
public:
	void get_data();
	//The derived class didn't overide all the pure virtual functions in the base class.
	//Thus it is still an abstract class.
}
```<|MERGE_RESOLUTION|>--- conflicted
+++ resolved
@@ -74,19 +74,7 @@
 
 - Keyword overide asks the compiler to check whether the function is correctly overided.(which means hide the original function in the base class)
 - When we require polymorphism, override is necessary to tell others that we have overridden the virtual function in the base class.
-<<<<<<< HEAD
 
-```cpp
-class Man {
-public:
-	virtual void speak() { cout << "I am a man." << endl; }
-}
-
-class Genius {
-public:
-	void speak() override { cout << "I am a genius." << endl; }
-}
-=======
 - When the definition of the base class function is changed or there is some mistake in the definition of the derived class so that there is no overriding, keyword override helps us to check.
 <code>
 
@@ -101,7 +89,6 @@
 	  //Compile error.
 	  //error: ‘void Genius::speak(int)’ marked ‘override’, but does not override
 	};
->>>>>>> f5cb689b
 
 void foo(Man& m) {
 	m.speak();
