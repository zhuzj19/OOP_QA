# This page lists the useful programming tools for C++ programming, preferably with description of the tool or with an example illustrating how to use the tool.

## PuTTY

It is a tool to connect remote client, with which we can easily manage our remote systems.

With its long history, its stability is guaranteed.

[Official Website](https://www.chiark.greenend.org.uk/~sgtatham/putty/)

## Typora


*Author*: Biru Yang     *Date*: 2020.6.24


Typora是一款支持**实时预览**的**Markdown文本编辑器**，目前使用免费。

Typora的官网是这样定义它的产品的：“A truly minimal markdown editor”。

其使用方式与其它Markdown编辑器完全相同，在编写Markdown文件的同时就可以在同一个窗口看到该文件编译后的效果。

它有以下特点：

+ **真正**的实时编辑。

+ 提供大量的人性化设置选择：

  + 可选择Markdown语法风格；
+ 智能标点；
  + 打字机模式、专注模式、源代码模式等方便的输入模式；
+ 空格和换行主要采用CommonMark作为标注规范；
  
+ 可输入emoji表情/方便地插入图片。

+ 原生支持LaTeX。

由于其使用与其它Markdown编辑器基本相似，故在此不做更多的说明。

其更详细的特性和下载地址见其官网：[Typora官网](https://typora.io/)

这篇文章给出了其良好使用特性的详细中文介绍：[Typora完全使用详解](https://sspai.com/post/54912)


## Understand


*Author*: Biru Yang     *Date*: 2020.6.24


Understand是一款代码浏览分析工具，其官网为[scitools.com](https://scitools.com/)。我在阅读liquidfun项目时使用了该工具。

国内相关从业人员大多使用source insight，但Understand的功能其实比source insight强大。

其功能主要如下：

+ 代码检查：检查代码是否符合MISRA-C 2004, MISRA-C++ 2008等国际标准（也可自定义检查标准）。

+ 代码编辑；

+ 依赖关系浏览器：快速浏览文件及结构依赖关系，导出依赖关系图标。

+ 即时搜索：从代码中即时搜索关键字，方便代码阅读。

+ 生成多种图表：

  + 声明关系图

  + 继承关系图

  + 控制流图

  + 依赖关系图

  + UML类图

  + etc.

其支持Windows(32位/64位)/Linux(32位/64位)等多种操作系统，支持阅读的语言包括：

> Ada, C/C++, C#, FORTRAN, Java, JOVIAL, Pascal, PL/M, VHDL, Cobol, Web Languages(PHP, HTML, CSS, Javascript, XML and etc.)

## Github Desktop
This tool helps you fork branches, edit repositories and submit pull requests on the desktop.
Website: https://desktop.github.com.

## Sublime Text
Sublime Text is a light and effective text editor which is commonly used with Github Desktop.
An interesting feature of Sublime Text is that it can open executable files as hexadecimal numbers and edit them directly.
Website: www.sublimetext.com.

## MarkdownPad 2
This tool allows you to write texts in markdown format and preview the texts in the window.
website: http://markdownpad.com.

## Visual Studio Code

Visual Studio Code（以下简称vscode）是一个轻量且强大的跨平台开源代码编辑器（IDE），支持Windows，OSX和Linux。内置JavaScript、TypeScript和Node.js支持，而且拥有丰富的插件生态系统，可通过安装插件来支持 

Website:https://code.visualstudio.com

## Vim

Vim is a text editor developed from VI. Code completion, compilation, error jump and other convenient programming functions are particularly rich, widely used among programmers, along with Emacs as a uniX-like system users favorite text editor.

## GNU Make

Make is an essential tool for writing a large program. It can find makefile files and efficiently compile linked source files.

<<<<<<< HEAD
## MobaXterm

MobaXterm is your **ultimate toolbox for remote computing**. In a single Windows application, it provides loads of functions that are tailored for programmers, webmasters, IT administrators and pretty much all users who need to handle their remote jobs in a more simple fashion.

MobaXterm provides all the important **remote network tools** (SSH, X11, RDP, VNC, FTP, MOSH, ...) and **Unix commands** (bash, ls, cat, sed, grep, awk, rsync, ...) to Windows desktop, in a **single portable exe file** which works out of the box. [More info on supported network protocols](https://mobaxterm.mobatek.net/features.html)

There are many advantages of having an **All-In-One network application** for your remote tasks, e.g. when you use **SSH** to connect to a remote server, a graphical **SFTP browser** will automatically pop up in order to directly edit your remote files. Your remote applications will also display seamlessly on your Windows desktop using the embedded **X server**. [See demo](https://mobaxterm.mobatek.net/demo.html)
=======
## Visual Studio
Microsoft Visual Studio（简称VS）是美国微软公司的开发工具包系列产品。VS是一个基本完整的开发工具集，它包括了整个软件生命周期中所需要的大部分工具，如UML工具、代码管控工具、集成开发环境(IDE)等等。所写的目标代码适用于微软支持的所有平台
Website:https://visualstudio.microsoft.com/zh-hans/

## Windows Subsystem for Linux(WSL)

WSL可以让开发者在Windows电脑上运行Linux程序。

目前WSL一共有两代。WSL1的实现原理大致是微软利用Windows的API模拟了一部分Linux的API以达到在Windows上运行Linux程序的效果，此时甚至可以在Windows的任务管理器中看到WSL中运行的程序。

而WSL2则是在Hyper-V虚拟机中运行了一个完整的Linux内核，以达到更多的功能。

此外，也有WSLg，它是WSL2的扩展版，支持在WSL2中运行GUI程序。

## IDA
IDA是Interactive Disassembler Professional的缩写，指交互式反汇编器。可以用于分析不知道源码的C可执行程序，不仅可以得到等效源码、汇编代码，还能分析栈和堆的分配方式，如函数地址和变量地址。

## CLion

A **cross-platform** IDE for C and C++

CLion是Jetbrains公司旗下新推出的一款专为开发C/C++所设计的跨平台IDE。它是以IntelliJ为基础设计的，同时包含了代码辅助、代码生成、安全重构、快速文档、实时代码分析、集成调试器等许多智能功能以提高开发效率。

**对学生完全免费**，提供官方简体中文插件。

Website: https://www.jetbrains.com/clion/

## vTune
VTune Profiler (formerly VTune Amplifier) is a performance analysis tool for x86 based machines running Linux or Microsoft Windows operating systems. Many features work on both Intel and AMD hardware, but advanced hardware-based sampling requires an Intel-manufactured CPU.(It is very powerful)

## StarUML
StatUML是一款开放源码的UML开发工具，支持创建UML类图，生成类图和其它类型的统一建模语言图表。

其特点如下：

* 支持绘制：用例图、类图、序列图、状态图、活动图、通信图、构件图、部署图等多种UML图
* 完全免费：不仅免费下载，而且代码都是开源的
* 可以将生成图导出为：PDF、JPG、JPEG、BMP、EMF等多种格式的文件
* 语法检验：StarUML遵守UML的语法规则，不支持违反语法的动作。
* 正反向工程：可以依据类图的内容生成Java、C++、C#代码，也能够读取Java、C++、C#代码反向生成类图。

总的来说这是一款简单、易上手、功能全面的UML开发工具，可以用它来图例化大作业文档中的许多设计。

官网网址：https://staruml.io/

入门教程：https://blog.csdn.net/csdn_20150804/article/details/105004375

## openFrameworks

openFrameworks（以下简称 oF） 是一个开源的、跨平台的 C++ 工具包。旨在开发实时项目，重点是生成和处理图形和声音。如今，这是一个很受欢迎的实验平台，用于生成和声音艺术，以及创作互动装置和视听表演。

oF 的强大之处在于，它不仅是一个通用的胶水（glue），同时它还封装了多种常用的库，包括：

- OpenGL、GLEW、GLUT、libtess2、cairo - 用于处理图形；
- rtAudio、PortAudio、OpenAL、Kiss FFT、FMOD - 用于音频的输入、输出和分析；
- FreeType - 用于字体显示；
- FreeImage - 用于图像存储和载入；
- Quicktime、GStreamer、videoInput - 用于视频播放和截取；
- Poco - 用于开发网络应用；
- OpenCV - 用于计算机视觉；
- Assimp - 用于读入 3D 模型。

这些库虽然遵循着不同的规则和用法，但 oF 在它们基础上提供了一个通用的接口，使得使用它们变得很容易。

除此之外，oF 的另一亮点在于它具有很好的跨平台特性。目前它支持 5 种操作系统（Windows、OSX、Linux、iOS、Android）以及 4 种 集成开发环境（XCode、Code::Blocks、Visual Studio、Eclipse）。

## pb_ds

[link](https://gcc.gnu.org/onlinedocs/libstdc++/ext/pb_ds/)

This is a library of policy-based elementary data structures: associative containers and priority queues.

It is designed for high-performance, flexibility, semantic safety, and conformance to the corresponding containers in std and std::tr1 (except for some points where it differs by design).

It is like STL, but have a lot of more powerful tools with better efficiency than STL. (such as HashTable, Balance Tree...)

## Intelligent Comparison

Beyond Compare is focused. Beyond Compare allows you to quickly and easily compare your files and folders. By using simple, powerful commands you can focus on the differences you're interested in and ignore those you're not. You can then merge the changes, synchronize your files, and generate reports for your records.

[Homepage](https://www.scootersoftware.com/features.php)

## Ubuntu Pastebin
You can share your code with others conveniently with it.
Website: https://paste.ubuntu.com/

>>>>>>> 90e45012
<|MERGE_RESOLUTION|>--- conflicted
+++ resolved
@@ -107,15 +107,13 @@
 
 Make is an essential tool for writing a large program. It can find makefile files and efficiently compile linked source files.
 
-<<<<<<< HEAD
 ## MobaXterm
-
 MobaXterm is your **ultimate toolbox for remote computing**. In a single Windows application, it provides loads of functions that are tailored for programmers, webmasters, IT administrators and pretty much all users who need to handle their remote jobs in a more simple fashion.
 
 MobaXterm provides all the important **remote network tools** (SSH, X11, RDP, VNC, FTP, MOSH, ...) and **Unix commands** (bash, ls, cat, sed, grep, awk, rsync, ...) to Windows desktop, in a **single portable exe file** which works out of the box. [More info on supported network protocols](https://mobaxterm.mobatek.net/features.html)
 
 There are many advantages of having an **All-In-One network application** for your remote tasks, e.g. when you use **SSH** to connect to a remote server, a graphical **SFTP browser** will automatically pop up in order to directly edit your remote files. Your remote applications will also display seamlessly on your Windows desktop using the embedded **X server**. [See demo](https://mobaxterm.mobatek.net/demo.html)
-=======
+
 ## Visual Studio
 Microsoft Visual Studio（简称VS）是美国微软公司的开发工具包系列产品。VS是一个基本完整的开发工具集，它包括了整个软件生命周期中所需要的大部分工具，如UML工具、代码管控工具、集成开发环境(IDE)等等。所写的目标代码适用于微软支持的所有平台
 Website:https://visualstudio.microsoft.com/zh-hans/
@@ -201,5 +199,3 @@
 ## Ubuntu Pastebin
 You can share your code with others conveniently with it.
 Website: https://paste.ubuntu.com/
-
->>>>>>> 90e45012
