# This page lists the useful programming tools for C++ programming, preferably with description of the tool or with an example illustrating how to use the tool. 

## PuTTY

It is a tool to connect remote client, with which we can easily manage our remote systems.

With its long history, its stability is guaranteed.

[Official Website](https://www.chiark.greenend.org.uk/~sgtatham/putty/)

## Typora


*Author*: Biru Yang     *Date*: 2020.6.24


Typora是一款支持**实时预览**的**Markdown文本编辑器**，目前使用免费。

Typora的官网是这样定义它的产品的：“A truly minimal markdown editor”。

其使用方式与其它Markdown编辑器完全相同，在编写Markdown文件的同时就可以在同一个窗口看到该文件编译后的效果。

它有以下特点：

+ **真正**的实时编辑。

+ 提供大量的人性化设置选择：

  + 可选择Markdown语法风格；
+ 智能标点；
  + 打字机模式、专注模式、源代码模式等方便的输入模式；
+ 空格和换行主要采用CommonMark作为标注规范；
  
+ 可输入emoji表情/方便地插入图片。

+ 原生支持LaTeX。

由于其使用与其它Markdown编辑器基本相似，故在此不做更多的说明。

其更详细的特性和下载地址见其官网：[Typora官网](https://typora.io/)

这篇文章给出了其良好使用特性的详细中文介绍：[Typora完全使用详解](https://sspai.com/post/54912)


## Understand


*Author*: Biru Yang     *Date*: 2020.6.24


Understand是一款代码浏览分析工具，其官网为[scitools.com](https://scitools.com/)。我在阅读liquidfun项目时使用了该工具。

国内相关从业人员大多使用source insight，但Understand的功能其实比source insight强大。

其功能主要如下：

+ 代码检查：检查代码是否符合MISRA-C 2004, MISRA-C++ 2008等国际标准（也可自定义检查标准）。

+ 代码编辑；

+ 依赖关系浏览器：快速浏览文件及结构依赖关系，导出依赖关系图标。

+ 即时搜索：从代码中即时搜索关键字，方便代码阅读。

+ 生成多种图表：

  + 声明关系图

  + 继承关系图

  + 控制流图

  + 依赖关系图

  + UML类图

  + etc.

其支持Windows(32位/64位)/Linux(32位/64位)等多种操作系统，支持阅读的语言包括：

> Ada, C/C++, C#, FORTRAN, Java, JOVIAL, Pascal, PL/M, VHDL, Cobol, Web Languages(PHP, HTML, CSS, Javascript, XML and etc.)

## Github Desktop
This tool helps you fork branches, edit repositories and submit pull requests on the desktop.
Website: https://desktop.github.com.

## Sublime Text
Sublime Text is a light and effective text editor which is commonly used with Github Desktop.
An interesting feature of Sublime Text is that it can open executable files as hexadecimal numbers and edit them directly.
Website: www.sublimetext.com.

## MarkdownPad 2
This tool allows you to write texts in markdown format and preview the texts in the window.
website: http://markdownpad.com.

## Visual Studio Code

Visual Studio Code（以下简称vscode）是一个轻量且强大的跨平台开源代码编辑器（IDE），支持Windows，OSX和Linux。内置JavaScript、TypeScript和Node.js支持，而且拥有丰富的插件生态系统，可通过安装插件来支持 

Website:https://code.visualstudio.com

## Vim

Vim is a text editor developed from VI. Code completion, compilation, error jump and other convenient programming functions are particularly rich, widely used among programmers, along with Emacs as a uniX-like system users favorite text editor.

## GNU Make
Make is an essential tool for writing a large program. It can find makefile files and efficiently compile linked source files.

<<<<<<< HEAD
## CLion

> A **cross-platform** IDE for C and C++

CLion是Jetbrains公司旗下新推出的一款专为开发C/C++所设计的跨平台IDE。它是以IntelliJ为基础设计的，同时包含了代码辅助、代码生成、安全重构、快速文档、实时代码分析、集成调试器等许多智能功能以提高开发效率。

**对学生完全免费**，提供官方简体中文插件。

Website: https://www.jetbrains.com/clion/
=======

## vTune
VTune Profiler (formerly VTune Amplifier) is a performance analysis tool for x86 based machines running Linux or Microsoft Windows operating systems. Many features work on both Intel and AMD hardware, but advanced hardware-based sampling requires an Intel-manufactured CPU.(It is very powerful)

## StarUML
StatUML是一款开放源码的UML开发工具，支持创建UML类图，生成类图和其它类型的统一建模语言图表。

其特点如下：

* 支持绘制：用例图、类图、序列图、状态图、活动图、通信图、构件图、部署图等多种UML图
* 完全免费：不仅免费下载，而且代码都是开源的
* 可以将生成图导出为：PDF、JPG、JPEG、BMP、EMF等多种格式的文件
* 语法检验：StarUML遵守UML的语法规则，不支持违反语法的动作。
* 正反向工程：可以依据类图的内容生成Java、C++、C#代码，也能够读取Java、C++、C#代码反向生成类图。

总的来说这是一款简单、易上手、功能全面的UML开发工具，可以用它来图例化大作业文档中的许多设计。

官网网址：https://staruml.io/

入门教程：https://blog.csdn.net/csdn_20150804/article/details/105004375

## openFrameworks

openFrameworks（以下简称 oF） 是一个开源的、跨平台的 C++ 工具包。旨在开发实时项目，重点是生成和处理图形和声音。如今，这是一个很受欢迎的实验平台，用于生成和声音艺术，以及创作互动装置和视听表演。

oF 的强大之处在于，它不仅是一个通用的胶水（glue），同时它还封装了多种常用的库，包括：

- OpenGL、GLEW、GLUT、libtess2、cairo - 用于处理图形；
- rtAudio、PortAudio、OpenAL、Kiss FFT、FMOD - 用于音频的输入、输出和分析；
- FreeType - 用于字体显示；
- FreeImage - 用于图像存储和载入；
- Quicktime、GStreamer、videoInput - 用于视频播放和截取；
- Poco - 用于开发网络应用；
- OpenCV - 用于计算机视觉；
- Assimp - 用于读入 3D 模型。

这些库虽然遵循着不同的规则和用法，但 oF 在它们基础上提供了一个通用的接口，使得使用它们变得很容易。

除此之外，oF 的另一亮点在于它具有很好的跨平台特性。目前它支持 5 种操作系统（Windows、OSX、Linux、iOS、Android）以及 4 种 集成开发环境（XCode、Code::Blocks、Visual Studio、Eclipse）。

## pb_ds

[link](https://gcc.gnu.org/onlinedocs/libstdc++/ext/pb_ds/)

This is a library of policy-based elementary data structures: associative containers and priority queues.

It is designed for high-performance, flexibility, semantic safety, and conformance to the corresponding containers in std and std::tr1 (except for some points where it differs by design).

It is like STL, but have a lot of more powerful tools with better efficiency than STL. (such as HashTable, Balance Tree...)


## Intelligent Comparison

Beyond Compare is focused. Beyond Compare allows you to quickly and easily compare your files and folders. By using simple, powerful commands you can focus on the differences you're interested in and ignore those you're not. You can then merge the changes, synchronize your files, and generate reports for your records.

[Homepage](https://www.scootersoftware.com/features.php)

## Ubuntu Pastebin
You can share your code with others conveniently with it.
Website: https://paste.ubuntu.com/
>>>>>>> f5cb689b
<|MERGE_RESOLUTION|>--- conflicted
+++ resolved
@@ -106,17 +106,16 @@
 ## GNU Make
 Make is an essential tool for writing a large program. It can find makefile files and efficiently compile linked source files.
 
-<<<<<<< HEAD
+
 ## CLion
 
-> A **cross-platform** IDE for C and C++
+A **cross-platform** IDE for C and C++
 
 CLion是Jetbrains公司旗下新推出的一款专为开发C/C++所设计的跨平台IDE。它是以IntelliJ为基础设计的，同时包含了代码辅助、代码生成、安全重构、快速文档、实时代码分析、集成调试器等许多智能功能以提高开发效率。
 
 **对学生完全免费**，提供官方简体中文插件。
 
 Website: https://www.jetbrains.com/clion/
-=======
 
 ## vTune
 VTune Profiler (formerly VTune Amplifier) is a performance analysis tool for x86 based machines running Linux or Microsoft Windows operating systems. Many features work on both Intel and AMD hardware, but advanced hardware-based sampling requires an Intel-manufactured CPU.(It is very powerful)
@@ -167,7 +166,6 @@
 
 It is like STL, but have a lot of more powerful tools with better efficiency than STL. (such as HashTable, Balance Tree...)
 
-
 ## Intelligent Comparison
 
 Beyond Compare is focused. Beyond Compare allows you to quickly and easily compare your files and folders. By using simple, powerful commands you can focus on the differences you're interested in and ignore those you're not. You can then merge the changes, synchronize your files, and generate reports for your records.
@@ -177,4 +175,3 @@
 ## Ubuntu Pastebin
 You can share your code with others conveniently with it.
 Website: https://paste.ubuntu.com/
->>>>>>> f5cb689b
