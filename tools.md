<<<<<<< HEAD
# This page lists the useful programming tools for C++ programming, preferably with description of the tool or with an example illustrating how to use the tool. 

## PuTTY

It is a tool to connect remote client, with which we can easily manage our remote systems.

With its long history, its stability is guaranteed.

[Official Website](https://www.chiark.greenend.org.uk/~sgtatham/putty/)

## Typora


*Author*: Biru Yang     *Date*: 2020.6.24


Typora是一款支持**实时预览**的**Markdown文本编辑器**，目前使用免费。

Typora的官网是这样定义它的产品的：“A truly minimal markdown editor”。

其使用方式与其它Markdown编辑器完全相同，在编写Markdown文件的同时就可以在同一个窗口看到该文件编译后的效果。

它有以下特点：

+ **真正**的实时编辑。

+ 提供大量的人性化设置选择：

  + 可选择Markdown语法风格；
+ 智能标点；
  + 打字机模式、专注模式、源代码模式等方便的输入模式；
+ 空格和换行主要采用CommonMark作为标注规范；
  
+ 可输入emoji表情/方便地插入图片。

+ 原生支持LaTeX。

由于其使用与其它Markdown编辑器基本相似，故在此不做更多的说明。

其更详细的特性和下载地址见其官网：[Typora官网](https://typora.io/)

这篇文章给出了其良好使用特性的详细中文介绍：[Typora完全使用详解](https://sspai.com/post/54912)


## Understand


*Author*: Biru Yang     *Date*: 2020.6.24


Understand是一款代码浏览分析工具，其官网为[scitools.com](https://scitools.com/)。我在阅读liquidfun项目时使用了该工具。

国内相关从业人员大多使用source insight，但Understand的功能其实比source insight强大。

其功能主要如下：

+ 代码检查：检查代码是否符合MISRA-C 2004, MISRA-C++ 2008等国际标准（也可自定义检查标准）。

+ 代码编辑；

+ 依赖关系浏览器：快速浏览文件及结构依赖关系，导出依赖关系图标。

+ 即时搜索：从代码中即时搜索关键字，方便代码阅读。

+ 生成多种图表：

  + 声明关系图

  + 继承关系图

  + 控制流图

  + 依赖关系图

  + UML类图

  + etc.

其支持Windows(32位/64位)/Linux(32位/64位)等多种操作系统，支持阅读的语言包括：

> Ada, C/C++, C#, FORTRAN, Java, JOVIAL, Pascal, PL/M, VHDL, Cobol, Web Languages(PHP, HTML, CSS, Javascript, XML and etc.)

## Github Desktop
This tool helps you fork branches, edit repositories and submit pull requests on the desktop.
Website: https://desktop.github.com.

## Sublime Text
Sublime Text is a light and effective text editor which is commonly used with Github Desktop.
An interesting feature of Sublime Text is that it can open executable files as hexadecimal numbers and edit them directly.
Website: www.sublimetext.com.

## MarkdownPad 2
This tool allows you to write texts in markdown format and preview the texts in the window.
website: http://markdownpad.com.

## Visual Studio Code

Visual Studio Code（以下简称vscode）是一个轻量且强大的跨平台开源代码编辑器（IDE），支持Windows，OSX和Linux。内置JavaScript、TypeScript和Node.js支持，而且拥有丰富的插件生态系统，可通过安装插件来支持 

Website:https://code.visualstudio.com

## Vim

Vim is a text editor developed from VI. Code completion, compilation, error jump and other convenient programming functions are particularly rich, widely used among programmers, along with Emacs as a uniX-like system users favorite text editor.

## GNU Make
Make is an essential tool for writing a large program. It can find makefile files and efficiently compile linked source files.

## Jupyter lab
Jupyterlab is the next generation of web-based interface developed by jupyter team for jupyter project. Compared with jupyter notebook, it is more integrated, flexible and extensible. It supports more than 100 languages [2], supports the integration of multiple documents, and realizes the new workflow of interactive computing.

If jupyter notebook is like an interactive notebook, then jupyter lab is more like an interactive vscode. In addition, jupyterlab is very powerful. You can deploy it on the cloud server. Whether it's a computer, tablet or mobile phone, you only need a browser to access it remotely.
=======
# This page lists the useful programming tools for C++ programming, preferably with description of the tool or with an example illustrating how to use the tool.

## PuTTY

It is a tool to connect remote client, with which we can easily manage our remote systems.

With its long history, its stability is guaranteed.

[Official Website](https://www.chiark.greenend.org.uk/~sgtatham/putty/)

## Typora


*Author*: Biru Yang     *Date*: 2020.6.24


Typora是一款支持**实时预览**的**Markdown文本编辑器**，目前使用免费。

Typora的官网是这样定义它的产品的：“A truly minimal markdown editor”。

其使用方式与其它Markdown编辑器完全相同，在编写Markdown文件的同时就可以在同一个窗口看到该文件编译后的效果。

它有以下特点：

+ **真正**的实时编辑。

+ 提供大量的人性化设置选择：

  + 可选择Markdown语法风格；
+ 智能标点；
  + 打字机模式、专注模式、源代码模式等方便的输入模式；
+ 空格和换行主要采用CommonMark作为标注规范；
  
+ 可输入emoji表情/方便地插入图片。

+ 原生支持LaTeX。

由于其使用与其它Markdown编辑器基本相似，故在此不做更多的说明。

其更详细的特性和下载地址见其官网：[Typora官网](https://typora.io/)

这篇文章给出了其良好使用特性的详细中文介绍：[Typora完全使用详解](https://sspai.com/post/54912)


## Understand


*Author*: Biru Yang     *Date*: 2020.6.24


Understand是一款代码浏览分析工具，其官网为[scitools.com](https://scitools.com/)。我在阅读liquidfun项目时使用了该工具。

国内相关从业人员大多使用source insight，但Understand的功能其实比source insight强大。

其功能主要如下：

+ 代码检查：检查代码是否符合MISRA-C 2004, MISRA-C++ 2008等国际标准（也可自定义检查标准）。

+ 代码编辑；

+ 依赖关系浏览器：快速浏览文件及结构依赖关系，导出依赖关系图标。

+ 即时搜索：从代码中即时搜索关键字，方便代码阅读。

+ 生成多种图表：

  + 声明关系图

  + 继承关系图

  + 控制流图

  + 依赖关系图

  + UML类图

  + etc.

其支持Windows(32位/64位)/Linux(32位/64位)等多种操作系统，支持阅读的语言包括：

> Ada, C/C++, C#, FORTRAN, Java, JOVIAL, Pascal, PL/M, VHDL, Cobol, Web Languages(PHP, HTML, CSS, Javascript, XML and etc.)

## Github Desktop
This tool helps you fork branches, edit repositories and submit pull requests on the desktop.
Website: https://desktop.github.com.

## Sublime Text
Sublime Text is a light and effective text editor which is commonly used with Github Desktop.
An interesting feature of Sublime Text is that it can open executable files as hexadecimal numbers and edit them directly.
Website: www.sublimetext.com.

## MarkdownPad 2
This tool allows you to write texts in markdown format and preview the texts in the window.
website: http://markdownpad.com.

## Visual Studio Code

Visual Studio Code（以下简称vscode）是一个轻量且强大的跨平台开源代码编辑器（IDE），支持Windows，OSX和Linux。内置JavaScript、TypeScript和Node.js支持，而且拥有丰富的插件生态系统，可通过安装插件来支持 

Website:https://code.visualstudio.com

## Vim

Vim is a text editor developed from VI. Code completion, compilation, error jump and other convenient programming functions are particularly rich, widely used among programmers, along with Emacs as a uniX-like system users favorite text editor.

## GNU Make

Make is an essential tool for writing a large program. It can find makefile files and efficiently compile linked source files.

## MobaXterm
MobaXterm is your **ultimate toolbox for remote computing**. In a single Windows application, it provides loads of functions that are tailored for programmers, webmasters, IT administrators and pretty much all users who need to handle their remote jobs in a more simple fashion.

MobaXterm provides all the important **remote network tools** (SSH, X11, RDP, VNC, FTP, MOSH, ...) and **Unix commands** (bash, ls, cat, sed, grep, awk, rsync, ...) to Windows desktop, in a **single portable exe file** which works out of the box. [More info on supported network protocols](https://mobaxterm.mobatek.net/features.html)

There are many advantages of having an **All-In-One network application** for your remote tasks, e.g. when you use **SSH** to connect to a remote server, a graphical **SFTP browser** will automatically pop up in order to directly edit your remote files. Your remote applications will also display seamlessly on your Windows desktop using the embedded **X server**. [See demo](https://mobaxterm.mobatek.net/demo.html)

## Visual Studio
Microsoft Visual Studio（简称VS）是美国微软公司的开发工具包系列产品。VS是一个基本完整的开发工具集，它包括了整个软件生命周期中所需要的大部分工具，如UML工具、代码管控工具、集成开发环境(IDE)等等。所写的目标代码适用于微软支持的所有平台
Website:https://visualstudio.microsoft.com/zh-hans/

## Windows Subsystem for Linux(WSL)

WSL可以让开发者在Windows电脑上运行Linux程序。

目前WSL一共有两代。WSL1的实现原理大致是微软利用Windows的API模拟了一部分Linux的API以达到在Windows上运行Linux程序的效果，此时甚至可以在Windows的任务管理器中看到WSL中运行的程序。

而WSL2则是在Hyper-V虚拟机中运行了一个完整的Linux内核，以达到更多的功能。

此外，也有WSLg，它是WSL2的扩展版，支持在WSL2中运行GUI程序。

## IDA
IDA是Interactive Disassembler Professional的缩写，指交互式反汇编器。可以用于分析不知道源码的C可执行程序，不仅可以得到等效源码、汇编代码，还能分析栈和堆的分配方式，如函数地址和变量地址。

## CLion

A **cross-platform** IDE for C and C++

CLion是Jetbrains公司旗下新推出的一款专为开发C/C++所设计的跨平台IDE。它是以IntelliJ为基础设计的，同时包含了代码辅助、代码生成、安全重构、快速文档、实时代码分析、集成调试器等许多智能功能以提高开发效率。

**对学生完全免费**，提供官方简体中文插件。

Website: https://www.jetbrains.com/clion/

## vTune
VTune Profiler (formerly VTune Amplifier) is a performance analysis tool for x86 based machines running Linux or Microsoft Windows operating systems. Many features work on both Intel and AMD hardware, but advanced hardware-based sampling requires an Intel-manufactured CPU.(It is very powerful)

## StarUML
StatUML是一款开放源码的UML开发工具，支持创建UML类图，生成类图和其它类型的统一建模语言图表。

其特点如下：

* 支持绘制：用例图、类图、序列图、状态图、活动图、通信图、构件图、部署图等多种UML图
* 完全免费：不仅免费下载，而且代码都是开源的
* 可以将生成图导出为：PDF、JPG、JPEG、BMP、EMF等多种格式的文件
* 语法检验：StarUML遵守UML的语法规则，不支持违反语法的动作。
* 正反向工程：可以依据类图的内容生成Java、C++、C#代码，也能够读取Java、C++、C#代码反向生成类图。

总的来说这是一款简单、易上手、功能全面的UML开发工具，可以用它来图例化大作业文档中的许多设计。

官网网址：https://staruml.io/

入门教程：https://blog.csdn.net/csdn_20150804/article/details/105004375

## openFrameworks

openFrameworks（以下简称 oF） 是一个开源的、跨平台的 C++ 工具包。旨在开发实时项目，重点是生成和处理图形和声音。如今，这是一个很受欢迎的实验平台，用于生成和声音艺术，以及创作互动装置和视听表演。

oF 的强大之处在于，它不仅是一个通用的胶水（glue），同时它还封装了多种常用的库，包括：

- OpenGL、GLEW、GLUT、libtess2、cairo - 用于处理图形；
- rtAudio、PortAudio、OpenAL、Kiss FFT、FMOD - 用于音频的输入、输出和分析；
- FreeType - 用于字体显示；
- FreeImage - 用于图像存储和载入；
- Quicktime、GStreamer、videoInput - 用于视频播放和截取；
- Poco - 用于开发网络应用；
- OpenCV - 用于计算机视觉；
- Assimp - 用于读入 3D 模型。

这些库虽然遵循着不同的规则和用法，但 oF 在它们基础上提供了一个通用的接口，使得使用它们变得很容易。

除此之外，oF 的另一亮点在于它具有很好的跨平台特性。目前它支持 5 种操作系统（Windows、OSX、Linux、iOS、Android）以及 4 种 集成开发环境（XCode、Code::Blocks、Visual Studio、Eclipse）。

## pb_ds

[link](https://gcc.gnu.org/onlinedocs/libstdc++/ext/pb_ds/)

This is a library of policy-based elementary data structures: associative containers and priority queues.

It is designed for high-performance, flexibility, semantic safety, and conformance to the corresponding containers in std and std::tr1 (except for some points where it differs by design).

It is like STL, but have a lot of more powerful tools with better efficiency than STL. (such as HashTable, Balance Tree...)

## Intelligent Comparison

Beyond Compare is focused. Beyond Compare allows you to quickly and easily compare your files and folders. By using simple, powerful commands you can focus on the differences you're interested in and ignore those you're not. You can then merge the changes, synchronize your files, and generate reports for your records.

[Homepage](https://www.scootersoftware.com/features.php)

## Ubuntu Pastebin
You can share your code with others conveniently with it.
Website: https://paste.ubuntu.com/
>>>>>>> acfa29cc
<|MERGE_RESOLUTION|>--- conflicted
+++ resolved
@@ -1,4 +1,3 @@
-<<<<<<< HEAD
 # This page lists the useful programming tools for C++ programming, preferably with description of the tool or with an example illustrating how to use the tool. 
 
 ## PuTTY
@@ -94,143 +93,34 @@
 This tool allows you to write texts in markdown format and preview the texts in the window.
 website: http://markdownpad.com.
 
-## Visual Studio Code
-
-Visual Studio Code（以下简称vscode）是一个轻量且强大的跨平台开源代码编辑器（IDE），支持Windows，OSX和Linux。内置JavaScript、TypeScript和Node.js支持，而且拥有丰富的插件生态系统，可通过安装插件来支持 
-
-Website:https://code.visualstudio.com
-
-## Vim
-
-Vim is a text editor developed from VI. Code completion, compilation, error jump and other convenient programming functions are particularly rich, widely used among programmers, along with Emacs as a uniX-like system users favorite text editor.
-
-## GNU Make
-Make is an essential tool for writing a large program. It can find makefile files and efficiently compile linked source files.
-
-## Jupyter lab
-Jupyterlab is the next generation of web-based interface developed by jupyter team for jupyter project. Compared with jupyter notebook, it is more integrated, flexible and extensible. It supports more than 100 languages [2], supports the integration of multiple documents, and realizes the new workflow of interactive computing.
-
-If jupyter notebook is like an interactive notebook, then jupyter lab is more like an interactive vscode. In addition, jupyterlab is very powerful. You can deploy it on the cloud server. Whether it's a computer, tablet or mobile phone, you only need a browser to access it remotely.
-=======
-# This page lists the useful programming tools for C++ programming, preferably with description of the tool or with an example illustrating how to use the tool.
-
-## PuTTY
-
-It is a tool to connect remote client, with which we can easily manage our remote systems.
-
-With its long history, its stability is guaranteed.
-
-[Official Website](https://www.chiark.greenend.org.uk/~sgtatham/putty/)
-
-## Typora
-
-
-*Author*: Biru Yang     *Date*: 2020.6.24
-
-
-Typora是一款支持**实时预览**的**Markdown文本编辑器**，目前使用免费。
-
-Typora的官网是这样定义它的产品的：“A truly minimal markdown editor”。
-
-其使用方式与其它Markdown编辑器完全相同，在编写Markdown文件的同时就可以在同一个窗口看到该文件编译后的效果。
-
-它有以下特点：
-
-+ **真正**的实时编辑。
-
-+ 提供大量的人性化设置选择：
-
-  + 可选择Markdown语法风格；
-+ 智能标点；
-  + 打字机模式、专注模式、源代码模式等方便的输入模式；
-+ 空格和换行主要采用CommonMark作为标注规范；
-  
-+ 可输入emoji表情/方便地插入图片。
-
-+ 原生支持LaTeX。
-
-由于其使用与其它Markdown编辑器基本相似，故在此不做更多的说明。
-
-其更详细的特性和下载地址见其官网：[Typora官网](https://typora.io/)
-
-这篇文章给出了其良好使用特性的详细中文介绍：[Typora完全使用详解](https://sspai.com/post/54912)
-
-
-## Understand
-
-
-*Author*: Biru Yang     *Date*: 2020.6.24
-
-
-Understand是一款代码浏览分析工具，其官网为[scitools.com](https://scitools.com/)。我在阅读liquidfun项目时使用了该工具。
-
-国内相关从业人员大多使用source insight，但Understand的功能其实比source insight强大。
-
-其功能主要如下：
-
-+ 代码检查：检查代码是否符合MISRA-C 2004, MISRA-C++ 2008等国际标准（也可自定义检查标准）。
-
-+ 代码编辑；
-
-+ 依赖关系浏览器：快速浏览文件及结构依赖关系，导出依赖关系图标。
-
-+ 即时搜索：从代码中即时搜索关键字，方便代码阅读。
-
-+ 生成多种图表：
-
-  + 声明关系图
-
-  + 继承关系图
-
-  + 控制流图
-
-  + 依赖关系图
-
-  + UML类图
-
-  + etc.
-
-其支持Windows(32位/64位)/Linux(32位/64位)等多种操作系统，支持阅读的语言包括：
-
-> Ada, C/C++, C#, FORTRAN, Java, JOVIAL, Pascal, PL/M, VHDL, Cobol, Web Languages(PHP, HTML, CSS, Javascript, XML and etc.)
-
-## Github Desktop
-This tool helps you fork branches, edit repositories and submit pull requests on the desktop.
-Website: https://desktop.github.com.
-
-## Sublime Text
-Sublime Text is a light and effective text editor which is commonly used with Github Desktop.
-An interesting feature of Sublime Text is that it can open executable files as hexadecimal numbers and edit them directly.
-Website: www.sublimetext.com.
-
-## MarkdownPad 2
-This tool allows you to write texts in markdown format and preview the texts in the window.
-website: http://markdownpad.com.
-
-## Visual Studio Code
-
-Visual Studio Code（以下简称vscode）是一个轻量且强大的跨平台开源代码编辑器（IDE），支持Windows，OSX和Linux。内置JavaScript、TypeScript和Node.js支持，而且拥有丰富的插件生态系统，可通过安装插件来支持 
-
-Website:https://code.visualstudio.com
-
-## Vim
-
-Vim is a text editor developed from VI. Code completion, compilation, error jump and other convenient programming functions are particularly rich, widely used among programmers, along with Emacs as a uniX-like system users favorite text editor.
-
-## GNU Make
-
-Make is an essential tool for writing a large program. It can find makefile files and efficiently compile linked source files.
-
-## MobaXterm
-MobaXterm is your **ultimate toolbox for remote computing**. In a single Windows application, it provides loads of functions that are tailored for programmers, webmasters, IT administrators and pretty much all users who need to handle their remote jobs in a more simple fashion.
-
-MobaXterm provides all the important **remote network tools** (SSH, X11, RDP, VNC, FTP, MOSH, ...) and **Unix commands** (bash, ls, cat, sed, grep, awk, rsync, ...) to Windows desktop, in a **single portable exe file** which works out of the box. [More info on supported network protocols](https://mobaxterm.mobatek.net/features.html)
-
-There are many advantages of having an **All-In-One network application** for your remote tasks, e.g. when you use **SSH** to connect to a remote server, a graphical **SFTP browser** will automatically pop up in order to directly edit your remote files. Your remote applications will also display seamlessly on your Windows desktop using the embedded **X server**. [See demo](https://mobaxterm.mobatek.net/demo.html)
-
 ## Visual Studio
 Microsoft Visual Studio（简称VS）是美国微软公司的开发工具包系列产品。VS是一个基本完整的开发工具集，它包括了整个软件生命周期中所需要的大部分工具，如UML工具、代码管控工具、集成开发环境(IDE)等等。所写的目标代码适用于微软支持的所有平台
 Website:https://visualstudio.microsoft.com/zh-hans/
+
+## Visual Studio Code
+
+Visual Studio Code（以下简称vscode）是一个轻量且强大的跨平台开源代码编辑器（IDE），支持Windows，OSX和Linux。内置JavaScript、TypeScript和Node.js支持，而且拥有丰富的插件生态系统，可通过安装插件来支持 
+
+Website:https://code.visualstudio.com
+
+## Vim
+
+Vim is a text editor developed from VI. Code completion, compilation, error jump and other convenient programming functions are particularly rich, widely used among programmers, along with Emacs as a uniX-like system users favorite text editor.
+
+## GNU Make
+Make is an essential tool for writing a large program. It can find makefile files and efficiently compile linked source files.
+
+## Jupyter lab
+Jupyterlab is the next generation of web-based interface developed by jupyter team for jupyter project. Compared with jupyter notebook, it is more integrated, flexible and extensible. It supports more than 100 languages [2], supports the integration of multiple documents, and realizes the new workflow of interactive computing.
+
+If jupyter notebook is like an interactive notebook, then jupyter lab is more like an interactive vscode. In addition, jupyterlab is very powerful. You can deploy it on the cloud server. Whether it's a computer, tablet or mobile phone, you only need a browser to access it remotely.
+
+## MobaXterm
+MobaXterm is your **ultimate toolbox for remote computing**. In a single Windows application, it provides loads of functions that are tailored for programmers, webmasters, IT administrators and pretty much all users who need to handle their remote jobs in a more simple fashion.
+
+MobaXterm provides all the important **remote network tools** (SSH, X11, RDP, VNC, FTP, MOSH, ...) and **Unix commands** (bash, ls, cat, sed, grep, awk, rsync, ...) to Windows desktop, in a **single portable exe file** which works out of the box. [More info on supported network protocols](https://mobaxterm.mobatek.net/features.html)
+
+There are many advantages of having an **All-In-One network application** for your remote tasks, e.g. when you use **SSH** to connect to a remote server, a graphical **SFTP browser** will automatically pop up in order to directly edit your remote files. Your remote applications will also display seamlessly on your Windows desktop using the embedded **X server**. [See demo](https://mobaxterm.mobatek.net/demo.html)
 
 ## Windows Subsystem for Linux(WSL)
 
@@ -312,5 +202,4 @@
 
 ## Ubuntu Pastebin
 You can share your code with others conveniently with it.
-Website: https://paste.ubuntu.com/
->>>>>>> acfa29cc
+Website: https://paste.ubuntu.com/