# This page lists the useful programming tools for C++ programming, preferably with description of the tool or with an example illustrating how to use the tool. 

## PuTTY

It is a tool to connect remote client, with which we can easily manage our remote systems.

With its long history, its stability is guaranteed.

[Official Website](https://www.chiark.greenend.org.uk/~sgtatham/putty/)

## Typora


*Author*: Biru Yang     *Date*: 2020.6.24


Typora是一款支持**实时预览**的**Markdown文本编辑器**，目前使用免费。

Typora的官网是这样定义它的产品的：“A truly minimal markdown editor”。

其使用方式与其它Markdown编辑器完全相同，在编写Markdown文件的同时就可以在同一个窗口看到该文件编译后的效果。

它有以下特点：

+ **真正**的实时编辑。

+ 提供大量的人性化设置选择：

  + 可选择Markdown语法风格；
+ 智能标点；
  + 打字机模式、专注模式、源代码模式等方便的输入模式；
+ 空格和换行主要采用CommonMark作为标注规范；
  
+ 可输入emoji表情/方便地插入图片。

+ 原生支持LaTeX。

由于其使用与其它Markdown编辑器基本相似，故在此不做更多的说明。

其更详细的特性和下载地址见其官网：[Typora官网](https://typora.io/)

这篇文章给出了其良好使用特性的详细中文介绍：[Typora完全使用详解](https://sspai.com/post/54912)


## Understand


*Author*: Biru Yang     *Date*: 2020.6.24


Understand是一款代码浏览分析工具，其官网为[scitools.com](https://scitools.com/)。我在阅读liquidfun项目时使用了该工具。

国内相关从业人员大多使用source insight，但Understand的功能其实比source insight强大。

其功能主要如下：

+ 代码检查：检查代码是否符合MISRA-C 2004, MISRA-C++ 2008等国际标准（也可自定义检查标准）。

+ 代码编辑；

+ 依赖关系浏览器：快速浏览文件及结构依赖关系，导出依赖关系图标。

+ 即时搜索：从代码中即时搜索关键字，方便代码阅读。

+ 生成多种图表：

  + 声明关系图

  + 继承关系图

  + 控制流图

  + 依赖关系图

  + UML类图

  + etc.

其支持Windows(32位/64位)/Linux(32位/64位)等多种操作系统，支持阅读的语言包括：

> Ada, C/C++, C#, FORTRAN, Java, JOVIAL, Pascal, PL/M, VHDL, Cobol, Web Languages(PHP, HTML, CSS, Javascript, XML and etc.)

## Github Desktop
This tool helps you fork branches, edit repositories and submit pull requests on the desktop.
Website: https://desktop.github.com.

## Sublime Text
Sublime Text is a light and effective text editor which is commonly used with Github Desktop.
An interesting feature of Sublime Text is that it can open executable files as hexadecimal numbers and edit them directly.
Website: www.sublimetext.com.

## MarkdownPad 2
This tool allows you to write texts in markdown format and preview the texts in the window.
website: http://markdownpad.com.

## Visual Studio Code

Visual Studio Code（以下简称vscode）是一个轻量且强大的跨平台开源代码编辑器（IDE），支持Windows，OSX和Linux。内置JavaScript、TypeScript和Node.js支持，而且拥有丰富的插件生态系统，可通过安装插件来支持 

Website:https://code.visualstudio.com

## Vim

Vim is a text editor developed from VI. Code completion, compilation, error jump and other convenient programming functions are particularly rich, widely used among programmers, along with Emacs as a uniX-like system users favorite text editor.

## GNU Make
Make is an essential tool for writing a large program. It can find makefile files and efficiently compile linked source files.

<<<<<<< HEAD
## Windows Subsystem for Linux(WSL)

WSL可以让开发者在Windows电脑上运行Linux程序。

目前WSL一共有两代。WSL1的实现原理大致是微软利用Windows的API模拟了一部分Linux的API以达到在Windows上运行Linux程序的效果，此时甚至可以在Windows的任务管理器中看到WSL中运行的程序。

而WSL2则是在Hyper-V虚拟机中运行了一个完整的Linux内核，以达到更多的功能。

此外，也有WSLg，它是WSL2的扩展版，支持在WSL2中运行GUI程序。
=======
## IDA
IDA是Interactive Disassembler Professional的缩写，指交互式反汇编器。可以用于分析不知道源码的C可执行程序，不仅可以得到等效源码、汇编代码，还能分析栈和堆的分配方式，如函数地址和变量地址。

## CLion

A **cross-platform** IDE for C and C++

CLion是Jetbrains公司旗下新推出的一款专为开发C/C++所设计的跨平台IDE。它是以IntelliJ为基础设计的，同时包含了代码辅助、代码生成、安全重构、快速文档、实时代码分析、集成调试器等许多智能功能以提高开发效率。

**对学生完全免费**，提供官方简体中文插件。

Website: https://www.jetbrains.com/clion/

## vTune
VTune Profiler (formerly VTune Amplifier) is a performance analysis tool for x86 based machines running Linux or Microsoft Windows operating systems. Many features work on both Intel and AMD hardware, but advanced hardware-based sampling requires an Intel-manufactured CPU.(It is very powerful)

## StarUML
StatUML是一款开放源码的UML开发工具，支持创建UML类图，生成类图和其它类型的统一建模语言图表。

其特点如下：

* 支持绘制：用例图、类图、序列图、状态图、活动图、通信图、构件图、部署图等多种UML图
* 完全免费：不仅免费下载，而且代码都是开源的
* 可以将生成图导出为：PDF、JPG、JPEG、BMP、EMF等多种格式的文件
* 语法检验：StarUML遵守UML的语法规则，不支持违反语法的动作。
* 正反向工程：可以依据类图的内容生成Java、C++、C#代码，也能够读取Java、C++、C#代码反向生成类图。

总的来说这是一款简单、易上手、功能全面的UML开发工具，可以用它来图例化大作业文档中的许多设计。

官网网址：https://staruml.io/

入门教程：https://blog.csdn.net/csdn_20150804/article/details/105004375

## openFrameworks

openFrameworks（以下简称 oF） 是一个开源的、跨平台的 C++ 工具包。旨在开发实时项目，重点是生成和处理图形和声音。如今，这是一个很受欢迎的实验平台，用于生成和声音艺术，以及创作互动装置和视听表演。

oF 的强大之处在于，它不仅是一个通用的胶水（glue），同时它还封装了多种常用的库，包括：

- OpenGL、GLEW、GLUT、libtess2、cairo - 用于处理图形；
- rtAudio、PortAudio、OpenAL、Kiss FFT、FMOD - 用于音频的输入、输出和分析；
- FreeType - 用于字体显示；
- FreeImage - 用于图像存储和载入；
- Quicktime、GStreamer、videoInput - 用于视频播放和截取；
- Poco - 用于开发网络应用；
- OpenCV - 用于计算机视觉；
- Assimp - 用于读入 3D 模型。

这些库虽然遵循着不同的规则和用法，但 oF 在它们基础上提供了一个通用的接口，使得使用它们变得很容易。

除此之外，oF 的另一亮点在于它具有很好的跨平台特性。目前它支持 5 种操作系统（Windows、OSX、Linux、iOS、Android）以及 4 种 集成开发环境（XCode、Code::Blocks、Visual Studio、Eclipse）。

## pb_ds

[link](https://gcc.gnu.org/onlinedocs/libstdc++/ext/pb_ds/)

This is a library of policy-based elementary data structures: associative containers and priority queues.

It is designed for high-performance, flexibility, semantic safety, and conformance to the corresponding containers in std and std::tr1 (except for some points where it differs by design).

It is like STL, but have a lot of more powerful tools with better efficiency than STL. (such as HashTable, Balance Tree...)

## Intelligent Comparison

Beyond Compare is focused. Beyond Compare allows you to quickly and easily compare your files and folders. By using simple, powerful commands you can focus on the differences you're interested in and ignore those you're not. You can then merge the changes, synchronize your files, and generate reports for your records.

[Homepage](https://www.scootersoftware.com/features.php)

## Ubuntu Pastebin
You can share your code with others conveniently with it.
Website: https://paste.ubuntu.com/
>>>>>>> b49f4a69
<|MERGE_RESOLUTION|>--- conflicted
+++ resolved
@@ -106,7 +106,6 @@
 ## GNU Make
 Make is an essential tool for writing a large program. It can find makefile files and efficiently compile linked source files.
 
-<<<<<<< HEAD
 ## Windows Subsystem for Linux(WSL)
 
 WSL可以让开发者在Windows电脑上运行Linux程序。
@@ -116,7 +115,7 @@
 而WSL2则是在Hyper-V虚拟机中运行了一个完整的Linux内核，以达到更多的功能。
 
 此外，也有WSLg，它是WSL2的扩展版，支持在WSL2中运行GUI程序。
-=======
+
 ## IDA
 IDA是Interactive Disassembler Professional的缩写，指交互式反汇编器。可以用于分析不知道源码的C可执行程序，不仅可以得到等效源码、汇编代码，还能分析栈和堆的分配方式，如函数地址和变量地址。
 
@@ -188,4 +187,3 @@
 ## Ubuntu Pastebin
 You can share your code with others conveniently with it.
 Website: https://paste.ubuntu.com/
->>>>>>> b49f4a69
