--- conflicted
+++ resolved
@@ -106,14 +106,13 @@
 ## GNU Make
 Make is an essential tool for writing a large program. It can find makefile files and efficiently compile linked source files.
 
-<<<<<<< HEAD
+
 ## Intelligent Comparison
 
 Beyond Compare is focused. Beyond Compare allows you to quickly and easily compare your files and folders. By using simple, powerful commands you can focus on the differences you're interested in and ignore those you're not. You can then merge the changes, synchronize your files, and generate reports for your records.
 
 [Homepage](https://www.scootersoftware.com/features.php)
-=======
+
 ## Ubuntu Pastebin
 You can share your code with others conveniently with it.
-Website: https://paste.ubuntu.com/
->>>>>>> 7e62e5e4
+Website: https://paste.ubuntu.com/