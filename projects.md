--- conflicted
+++ resolved
@@ -66,18 +66,15 @@
 It provides support for procedural animation of physical bodies to make objects move and interact in realistic ways.
 
 
-<<<<<<< HEAD
-
 ## CppJieba
 
 https://github.com/yanyiwu/cppjieba
 
 结巴中文分词的Cpp版本，支持多种分词模式，将句子拆分成词以进行文本分析等应用。
-=======
+
 ## Bitcoin 
 Bitcoin is the largest cryptocurrency in the world. It is a decentralized currency and relies on peer-to-peer communications, meaning it has no authority and, being open-source, anyone can make edits. The name of the software bitcoin is built on is called "Bitcoin Core", and can be found here: https://github.com/bitcoin/bitcoin
 
 ## Google Test
 Google Test is Google's C++ testing and mocking framework. You can learn how to use it on https://google.github.io/googletest/.
-Website: https://github.com/google/googletest/
->>>>>>> 02b02976
+Website: https://github.com/google/googletest/