# This page lists the useful online references

## http://www.cppreference.com
#### This link provides grammars along with examples for C++ standard libraries. 

## http://www.cplusplus.com/
#### This link also provides grammars along with examples for C++ standard libraries. 

## http://www.planetsourcecode.com/vb/default.asp?lngWId=3
#### It provides lots of useful programs in C/C++, which is a place to find high-quality codes to read.

## [free-programming-books](https://github.com/EbookFoundation/free-programming-books/blob/master/free-programming-books.md)

#### This link provides free English e-books centered around programming and computer science.

## [Leetcode](https://leetcode-cn.com/)

#### LeetCode is a well-known platform that provides online programming exercises for users who aim to prepare for technical interviews.

## [stackoverflow](https://stackoverflow.com/)

#### StackOverflow is an open *English* community for coders, providing a public Q&A platform for coding questions.

## [segmentfault](https://segmentfault.com/)

#### SegmentFault is an open *Chinese* community for coders, providing a large number of articles for different topics in computer science and, similarly, a public Q&A platform for coding questions.

## https://google.github.io/styleguide/cppguide.html
#### This link describes the standards of Google C++ Coding Style.

## https://www.boost.org/

#### This link provides grammers alone with examples for Boost, which provides free peer-reviewed portable C++ source libraries.

## https://vjudge.net/problem
<<<<<<< HEAD
#### Virtual Judge is not a real online judge. It can grab problems from other regular online judges and simulate submissions to other online judges. It aims to enable holding contests when you don't have the test data.

## http://www.cplusplus.com/
#### In this website, you can find the grammer and examples for c++ STL and there are concrete explanation for the matters needed attention

## https://devdocs.io/cpp/
#### DevDocs is here to save you from tedious jobs of browsing API documentation. DevDocs aims to make reading and searching reference documentation fast, easy and enjoyable.
#### DevDocs combines multiple developer documentations in a clean and organized web UI with instant search, offline support, mobile version, dark theme, keyboard shortcuts, and more. Of course, C++ is suppoeted.
=======
#### Virtual Judge is not a real online judge. It can grab problems from other regular online judges and simulate submissions to other online judges. It aims to enable holding contests when you don't have the test data.
>>>>>>> 70d3f182
<|MERGE_RESOLUTION|>--- conflicted
+++ resolved
@@ -33,15 +33,8 @@
 #### This link provides grammers alone with examples for Boost, which provides free peer-reviewed portable C++ source libraries.
 
 ## https://vjudge.net/problem
-<<<<<<< HEAD
 #### Virtual Judge is not a real online judge. It can grab problems from other regular online judges and simulate submissions to other online judges. It aims to enable holding contests when you don't have the test data.
-
-## http://www.cplusplus.com/
-#### In this website, you can find the grammer and examples for c++ STL and there are concrete explanation for the matters needed attention
 
 ## https://devdocs.io/cpp/
 #### DevDocs is here to save you from tedious jobs of browsing API documentation. DevDocs aims to make reading and searching reference documentation fast, easy and enjoyable.
-#### DevDocs combines multiple developer documentations in a clean and organized web UI with instant search, offline support, mobile version, dark theme, keyboard shortcuts, and more. Of course, C++ is suppoeted.
-=======
-#### Virtual Judge is not a real online judge. It can grab problems from other regular online judges and simulate submissions to other online judges. It aims to enable holding contests when you don't have the test data.
->>>>>>> 70d3f182
+#### DevDocs combines multiple developer documentations in a clean and organized web UI with instant search, offline support, mobile version, dark theme, keyboard shortcuts, and more. Of course, C++ is suppoeted.